--- conflicted
+++ resolved
@@ -238,14 +238,11 @@
         token = credential.get_token(self.scope)
         assert token.token
         assert isinstance(token.expires_on, int)
-<<<<<<< HEAD
         return {}
-=======
 
     @pytest.mark.usefixtures("user_assigned_identity_client_id")
     def test_user_assigned_tenant_id(self):
         credential = ImdsCredential(client_id=self.user_assigned_identity_client_id)
         token = credential.get_token(self.scope, tenant_id="tenant_id")
         assert token.token
-        assert isinstance(token.expires_on, int)
->>>>>>> c98a9e4e
+        assert isinstance(token.expires_on, int)