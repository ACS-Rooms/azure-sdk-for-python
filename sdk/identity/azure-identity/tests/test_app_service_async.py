--- conflicted
+++ resolved
@@ -16,25 +16,12 @@
 from test_app_service import PLAYBACK_URL
 
 
-<<<<<<< HEAD
 class TestAppServiceAsync(RecordedTestCase):
     def load_settings(self):
         if is_live():
             url = os.environ.get(EnvironmentVariables.MSI_ENDPOINT)
             if not (url and EnvironmentVariables.MSI_SECRET in os.environ):
                 pytest.skip("Recording requires values for $MSI_ENDPOINT and $MSI_SECRET")
-=======
-class RecordedTests(RecordedTestCase):
-    def __init__(self, *args, **kwargs):
-        super().__init__(*args, **kwargs)
-
-        if self.is_live:
-            url = os.environ.get(EnvironmentVariables.IDENTITY_ENDPOINT)
-            if not (url and EnvironmentVariables.IDENTITY_HEADER in os.environ):
-                pytest.skip("Recording requires values for $IDENTITY_ENDPOINT and $IDENTITY_HEADER")
-            else:
-                self.scrubber.register_name_pair(url, PLAYBACK_URL)
->>>>>>> c98a9e4e
             self.patch = mock.MagicMock()  # no need to patch anything when recording
         else:
             # in playback we need to set environment variables and clear any that would interfere
@@ -53,9 +40,6 @@
         assert token.token
         assert isinstance(token.expires_on, int)
 
-<<<<<<< HEAD
-    @pytest.mark.manual
-=======
     @await_test
     async def test_system_assigned_tenant_id(self):
         with self.patch:
@@ -64,7 +48,7 @@
         assert token.token
         assert isinstance(token.expires_on, int)
 
->>>>>>> c98a9e4e
+    @pytest.mark.manual
     @pytest.mark.usefixtures("user_assigned_identity_client_id")
     @await_test
     @recorded_by_proxy_async
