--- conflicted
+++ resolved
@@ -6,13 +6,11 @@
 - Added auto-collection + standard metrics from previous repository
     ([#16417](https://github.com/Azure/azure-sdk-for-python/pull/16417))
 
-<<<<<<< HEAD
 ## 1.0.0b4 (Unreleased)
-=======
+
   **Features**
   - Add `from_connection_string` method to instantiate exporters
       ([#16818](https://github.com/Azure/azure-sdk-for-python/pull/16818))
->>>>>>> e7b901a2
 
 ## 1.0.0b3 (2021-02-11)
 
