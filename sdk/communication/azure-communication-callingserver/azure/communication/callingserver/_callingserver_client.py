--- conflicted
+++ resolved
@@ -117,14 +117,6 @@
         :returns: Instance of CallingServerClient.
         :rtype: ~azure.communication.callingserver.CallingServerClient
 
-        .. admonition:: Example:
-
-            .. literalinclude:: ../samples/callingserver_sample.py
-                :start-after: [START auth_from_connection_string]
-                :end-before: [END auth_from_connection_string]
-                :language: python
-                :dedent: 8
-                :caption: Creating the CallingServerClient from a connection string.
         """
         endpoint, access_key = parse_connection_str(conn_str)
 
@@ -553,7 +545,6 @@
             **kwargs  # type: Any
         ): # type: (...) -> List[CallParticipant]
         """Get participants from a server call.
-<<<<<<< HEAD
 
         :param call_locator: Required. The call locator.
         :type call_locator: ~azure.communication.callingserver.models.CallLocator
@@ -561,15 +552,6 @@
         :rtype: List[~azure.communication.callingserver.models.CallParticipant]
         :raises: ~azure.core.exceptions.HttpResponseError
 
-=======
-
-        :param call_locator: Required. The call locator.
-        :type call_locator: ~azure.communication.callingserver.models.CallLocator
-        :return: List[CallParticipant]
-        :rtype: List[~azure.communication.callingserver.models.CallParticipant]
-        :raises: ~azure.core.exceptions.HttpResponseError
-
->>>>>>> f081515c
         """
         get_all_participants_with_call_locator_request = GetAllParticipantsWithCallLocatorRequestConverter.convert(
             serialize_call_locator(call_locator)
@@ -588,7 +570,6 @@
             **kwargs  # type: Any
         ): # type: (...) -> List[CallParticipant]
         """Get participant from the call using identifier.
-<<<<<<< HEAD
 
         :param call_locator: Required. The call locator.
         :type call_locator: ~azure.communication.callingserver.models.CallLocator
@@ -598,17 +579,6 @@
         :rtype: List[~azure.communication.callingserver.models.CallParticipant]
         :raises: ~azure.core.exceptions.HttpResponseError
 
-=======
-
-        :param call_locator: Required. The call locator.
-        :type call_locator: ~azure.communication.callingserver.models.CallLocator
-        :param participant: Required. The identifier of the target participant.
-        :type participant: ~azure.communication.callingserver.models.CommunicationIdentifier
-        :return: list of CallParticipant
-        :rtype: List[~azure.communication.callingserver.models.CallParticipant]
-        :raises: ~azure.core.exceptions.HttpResponseError
-
->>>>>>> f081515c
         """
         get_participant_with_call_locator_request = GetParticipantWithCallLocatorRequestConverter.convert(
             serialize_call_locator(call_locator),
@@ -694,33 +664,33 @@
         :type call_locator: ~azure.communication.callingserver.models.CallLocator
         :param recording_state_callback_uri: Required. The uri to send notifications to.
         :type recording_state_callback_uri: str
-        :keyword recording_content_type: The content type of call recording. Possible values include:
+        :keyword content_type: The content type of call recording. Possible values include:
          "audio", "audioVideo".
-        :paramtype recording_content_type: str or
+        :paramtype content_type: str or
          ~azure.communication.callingserver.models.RecordingContentType
-        :keyword recording_channel_type: The channel type of call recording. Possible values include:
+        :keyword channel_type: The channel type of call recording. Possible values include:
         "mixed", "unmixed".
-        :paramtype recording_channel_type: str or
+        :paramtype channel_type: str or
          ~azure.communication.callingserver.models.RecordingChannelType
-        :keyword recording_format_type: The format type of call recording. Possible values include: "wav",
+        :keyword format_type: The format type of call recording. Possible values include: "wav",
          "mp3", "mp4".
-        :paramtype recording_format_type: str or
+        :paramtype format_type: str or
          ~azure.communication.callingserver.models.RecordingFormatType
         :return: StartCallRecordingResult
         :rtype: ~azure.communication.callingserver.StartCallRecordingResult
         :raises: ~azure.core.exceptions.HttpResponseError
 
         """
-        recording_content_type = kwargs.pop("recording_content_type", None)
-        recording_channel_type = kwargs.pop("recording_channel_type", None)
-        recording_format_type = kwargs.pop("recording_format_type", None)
+        content_type = kwargs.pop("content_type", None)
+        channel_type = kwargs.pop("channel_type", None)
+        format_type = kwargs.pop("format_type", None)
 
         start_call_recording_with_calllocator_request = StartCallRecordingWithCallLocatorRequest(
             call_locator=serialize_call_locator(call_locator),
             recording_state_callback_uri=recording_state_callback_uri,
-            recording_content_type=kwargs.pop("content_type", None),
-            recording_channel_type=kwargs.pop("channel_type", None),
-            recording_format_type=kwargs.pop("format_type", None),
+            recording_content_type=content_type,
+            recording_channel_type=channel_type,
+            recording_format_type=format_type,
             **kwargs
         )
 
@@ -734,82 +704,55 @@
         self,
         recording_id,  # type: str
         **kwargs  # type: Any
-<<<<<<< HEAD
-    ):  # type: (...) -> HttpResponse
+    ):  # type: (...) -> None
         """Pause recording the call.
 
         :param recording_id: Required. The recording id.
         :type recording_id: str
-        :return: The response of the operation.
-        :rtype: ~azure.core.rest.HttpResponse
-        :raises: ~azure.core.exceptions.HttpResponseError
-
-=======
+        :return: None
+        :rtype: None
+        :raises: ~azure.core.exceptions.HttpResponseError
+
+        """
+        return self._server_call_client.pause_recording(
+            recording_id=recording_id,
+            **kwargs
+        )
+
+    @distributed_trace()
+    def resume_recording(
+        self,
+        recording_id,  # type: str
+        **kwargs  # type: Any
     ):  # type: (...) -> None
-        """Pause recording the call.
+        """Resume recording the call.
 
         :param recording_id: Required. The recording id.
         :type recording_id: str
-        :raises: ~azure.core.exceptions.HttpResponseError
-
->>>>>>> f081515c
-        """
-        return self._server_call_client.pause_recording(
+        :return: None
+        :rtype: None
+        :raises: ~azure.core.exceptions.HttpResponseError
+
+        """
+        return self._server_call_client.resume_recording(
             recording_id=recording_id,
             **kwargs
         )
 
     @distributed_trace()
-    def resume_recording(
+    def stop_recording(
         self,
         recording_id,  # type: str
         **kwargs  # type: Any
-<<<<<<< HEAD
-    ):  # type: (...) -> HttpResponse
-=======
     ):  # type: (...) -> None
->>>>>>> f081515c
-        """Resume recording the call.
+        """Stop recording the call.
 
         :param recording_id: Required. The recording id.
         :type recording_id: str
-<<<<<<< HEAD
-        :return: The response of the operation.
-        :rtype: ~azure.core.rest.HttpResponse
-=======
->>>>>>> f081515c
-        :raises: ~azure.core.exceptions.HttpResponseError
-
-        """
-        return self._server_call_client.resume_recording(
-            recording_id=recording_id,
-            **kwargs
-        )
-
-    @distributed_trace()
-    def stop_recording(
-        self,
-        recording_id,  # type: str
-        **kwargs  # type: Any
-<<<<<<< HEAD
-    ):  # type: (...) -> HttpResponse
-        """Stop recording the call.
-
-        :param recording_id: Required. The recording id.
-        :type recording_id: str
-        :return: The response of the operation.
-        :rtype: ~azure.core.rest.HttpResponse
-        :raises: ~azure.core.exceptions.HttpResponseError
-
-=======
-    ):  # type: (...) -> None
-        """Stop recording the call.
-
-        :param recording_id: Required. The recording id.
-        :type recording_id: str
-        :raises: ~azure.core.exceptions.HttpResponseError
-
->>>>>>> f081515c
+        :return: None
+        :rtype: None
+        :raises: ~azure.core.exceptions.HttpResponseError
+
         """
         return self._server_call_client.stop_recording(
             recording_id=recording_id,
@@ -823,7 +766,6 @@
         **kwargs  # type: Any
     ):  # type: (...) -> CallRecordingProperties
         """Get recording properities.
-<<<<<<< HEAD
 
         :param recording_id: Required. The recording id.
         :type recording_id: str
@@ -831,15 +773,6 @@
         :rtype: ~azure.communication.callingserver.CallRecordingProperties
         :raises: ~azure.core.exceptions.HttpResponseError
 
-=======
-
-        :param recording_id: Required. The recording id.
-        :type recording_id: str
-        :return: CallRecordingProperties
-        :rtype: ~azure.communication.callingserver.CallRecordingProperties
-        :raises: ~azure.core.exceptions.HttpResponseError
-
->>>>>>> f081515c
         """
         return self._server_call_client.get_recording_properties(
             recording_id=recording_id,
@@ -889,22 +822,14 @@
         self,
         content_delete_url, # type: str
         **kwargs # type: Any
-<<<<<<< HEAD
-    ): # type: (...) -> HttpResponse
+    ): # type: (...) -> None
         """Delete recording.
 
         :param content_delete_url: Required. The content delete url.
         :type content_delete_url: str
-        :return: The response of the operation.
-        :rtype: ~azure.core.rest.HttpResponse
-        :raises: ~azure.core.exceptions.HttpResponseError
-=======
-    ): # type: (...) -> None
-        """Deletes the recording and all its related content.
-
-        :param content_delete_url: Required. The content delete url.
-        :type content_delete_url: str
->>>>>>> f081515c
+        :return: None
+        :rtype: None
+        :raises: ~azure.core.exceptions.HttpResponseError
 
         """
         # pylint: disable=protected-access
